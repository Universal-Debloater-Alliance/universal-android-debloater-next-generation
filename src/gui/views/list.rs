--- conflicted
+++ resolved
@@ -751,12 +751,8 @@
     _settings: &Settings,
     displayed_text: &str,
     btn: bool,
-<<<<<<< HEAD
+    text_style: style::Text,
 ) -> Element<'a, Message, Theme, Renderer> {
-=======
-    text_style: style::Text,
-) -> Element<'a, Message, Renderer<Theme>> {
->>>>>>> 8705fd81
     let col = if btn {
         let no_internet_btn = button("No internet?")
             .padding([5, 10])
