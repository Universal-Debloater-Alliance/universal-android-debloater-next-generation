use crate::core::utils::DisplayablePath;
use crate::core::{sync::User, theme::Theme};
use crate::gui::views::settings::Settings;
use crate::CACHE_DIR;
use crate::CONFIG_DIR;
use serde::{Deserialize, Serialize};
use std::fs;
use std::path::PathBuf;
use std::sync::LazyLock;

#[derive(Default, Debug, Serialize, Deserialize, Clone)]
pub struct Config {
    pub general: GeneralSettings,
    #[serde(skip_serializing_if = "Vec::is_empty", default = "Vec::new")]
    pub devices: Vec<DeviceSettings>,
}

#[derive(Debug, Serialize, Deserialize, Clone)]
pub struct GeneralSettings {
    pub theme: String,
    pub expert_mode: bool,
    pub backup_folder: PathBuf,
}

#[derive(Default, Debug, Clone)]
pub struct BackupSettings {
    pub backups: Vec<DisplayablePath>,
    pub selected: Option<DisplayablePath>,
    pub users: Vec<User>,
    pub selected_user: Option<User>,
    pub backup_state: String,
}

#[derive(Debug, Serialize, Deserialize, Clone, Default)]
pub struct DeviceSettings {
    /// Unique serial identifier
    pub device_id: String,
    pub disable_mode: bool,
    pub multi_user_mode: bool,
    #[serde(skip)]
    pub backup: BackupSettings,
}

impl Default for GeneralSettings {
    fn default() -> Self {
        Self {
            theme: Theme::default().to_string(),
            expert_mode: false,
            backup_folder: CACHE_DIR.join("backups"),
        }
    }
}

<<<<<<< HEAD
impl Default for DeviceSettings {
    fn default() -> Self {
        Self {
            device_id: String::default(),
            multi_user_mode: get_android_sdk() > 21,
            disable_mode: false,
            backup: BackupSettings::default(),
        }
    }
}

static CONFIG_FILE: LazyLock<PathBuf> = LazyLock::new(|| CONFIG_DIR.join("config.toml"));
=======
#[dynamic]
static CONFIG_FILE: PathBuf = CONFIG_DIR.join("config.toml");
>>>>>>> 231fd76d

impl Config {
    pub fn save_changes(settings: &Settings, device_id: &String) {
        let mut config = Self::load_configuration_file();
        if let Some(device) = config
            .devices
            .iter_mut()
            .find(|x| x.device_id == *device_id)
        {
            device.clone_from(&settings.device);
        } else {
            debug!("config: New device settings saved");
            config.devices.push(settings.device.clone());
        }
        config.general.clone_from(&settings.general);
        let toml = toml::to_string(&config).unwrap();
        fs::write(&*CONFIG_FILE, toml).expect("Could not write config file to disk!");
    }

    pub fn load_configuration_file() -> Self {
        match fs::read_to_string(&*CONFIG_FILE) {
            Ok(s) => match toml::from_str(&s) {
                Ok(config) => return config,
                Err(e) => error!("Invalid config file: `{}`", e),
            },
            Err(e) => error!("Failed to read config file: `{}`", e),
        }
        error!("Restoring default config file");
        let toml = toml::to_string(&Self::default()).unwrap();
        fs::write(&*CONFIG_FILE, toml).expect("Could not write config file to disk!");
        Self::default()
    }
}

#[allow(clippy::unwrap_used, reason = "")]
#[cfg(test)]
mod tests {
    //! Unit tests

    use super::*;
    use std::path::Path;

    // create a clean default config file for testing
    fn create_default_config_file() {
        let toml = toml::to_string(&Config::default()).unwrap();
        fs::write(&*CONFIG_FILE, toml).expect("Could not write config file to disk!");
    }

    #[test]
    fn test_create_default_config_file() {
        create_default_config_file();
        assert!(CONFIG_FILE.exists());
    }

    #[test]
    fn test_load_configuration_file() {
        create_default_config_file();
        let config = Config::load_configuration_file();
        assert_eq!(config.devices.len(), 0);
        assert_eq!(config.general.theme, Theme::default().to_string());
        assert!(!config.general.expert_mode);
        assert_eq!(config.general.backup_folder, CACHE_DIR.join("backups"));
    }

    #[test]
    fn test_save_changes() {
        let mut settings = Settings::default();
        let device_id = "test_device".to_string();
        settings.device.device_id = device_id.clone();
        Config::save_changes(&settings, &device_id);
        let config = Config::load_configuration_file();
        assert_eq!(config.devices[0].device_id, device_id);
    }

    #[test]
    fn test_default_config() {
        let config = Config::default();
        assert_eq!(config.devices.len(), 0);
        assert_eq!(config.general.theme, Theme::default().to_string());
        assert!(!config.general.expert_mode);
        assert_eq!(config.general.backup_folder, CACHE_DIR.join("backups"));
    }

    #[test]
    fn test_config_file_path() {
        assert_eq!(&*CONFIG_FILE, Path::new(&*CONFIG_DIR.join("config.toml")));
    }
}<|MERGE_RESOLUTION|>--- conflicted
+++ resolved
@@ -51,23 +51,7 @@
     }
 }
 
-<<<<<<< HEAD
-impl Default for DeviceSettings {
-    fn default() -> Self {
-        Self {
-            device_id: String::default(),
-            multi_user_mode: get_android_sdk() > 21,
-            disable_mode: false,
-            backup: BackupSettings::default(),
-        }
-    }
-}
-
 static CONFIG_FILE: LazyLock<PathBuf> = LazyLock::new(|| CONFIG_DIR.join("config.toml"));
-=======
-#[dynamic]
-static CONFIG_FILE: PathBuf = CONFIG_DIR.join("config.toml");
->>>>>>> 231fd76d
 
 impl Config {
     pub fn save_changes(settings: &Settings, device_id: &String) {
